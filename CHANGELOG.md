# Changelog
All notable changes to this project will be documented in this file.

The format is based on [Keep a Changelog](https://keepachangelog.com/en/1.0.0/),
and this project adheres to [Semantic Versioning](https://semver.org/spec/v2.0.0.html).

## [Unreleased]

<<<<<<< HEAD
- Removed default verification from `wallet::sync`. sync-time verification is added in `script_sync` and is activated by `verify` feature flag.
- `verify` flag removed from `TransactionDetails`.
=======
- Pin tokio dependency version to ~1.14 to prevent errors due to their new MSRV 1.49.0
>>>>>>> 760a6ca1

## [v0.16.0] - [v0.15.0]

- Disable `reqwest` default features.
- Added `reqwest-default-tls` feature: Use this to restore the TLS defaults of reqwest if you don't want to add a dependency to it in your own manifest.
- Use dust_value from rust-bitcoin
- Fixed generating WIF in the correct network format.

## [v0.15.0] - [v0.14.0]

- Overhauled sync logic for electrum and esplora.
- Unify ureq and reqwest esplora backends to have the same configuration parameters. This means reqwest now has a timeout parameter and ureq has a concurrency parameter.
- Fixed esplora fee estimation.

## [v0.14.0] - [v0.13.0]

- BIP39 implementation dependency, in `keys::bip39` changed from tiny-bip39 to rust-bip39.
- Add new method on the `TxBuilder` to embed data in the transaction via `OP_RETURN`. To allow that a fix to check the dust only on spendable output has been introduced.
- Update the `Database` trait to store the last sync timestamp and block height
- Rename `ConfirmationTime` to `BlockTime`

## [v0.13.0] - [v0.12.0]

- Exposed `get_tx()` method from `Database` to `Wallet`.

## [v0.12.0] - [v0.11.0]

- Activate `miniscript/use-serde` feature to allow consumers of the library to access it via the re-exported `miniscript` crate.
- Add support for proxies in `EsploraBlockchain`
- Added `SqliteDatabase` that implements `Database` backed by a sqlite database using `rusqlite` crate.

## [v0.11.0] - [v0.10.0]

- Added `flush` method to the `Database` trait to explicitly flush to disk latest changes on the db.

## [v0.10.0] - [v0.9.0]

- Added `RpcBlockchain` in the `AnyBlockchain` struct to allow using Rpc backend where `AnyBlockchain` is used (eg `bdk-cli`)
- Removed hard dependency on `tokio`.

### Wallet

- Removed and replaced `set_single_recipient` with more general `drain_to` and replaced `maintain_single_recipient` with `allow_shrinking`.

### Blockchain

- Removed `stop_gap` from `Blockchain` trait and added it to only `ElectrumBlockchain` and `EsploraBlockchain` structs.
- Added a `ureq` backend for use when not using feature `async-interface` or target WASM. `ureq` is a blocking HTTP client.

## [v0.9.0] - [v0.8.0]

### Wallet

- Added Bitcoin core RPC added as blockchain backend
- Added a `verify` feature that can be enable to verify the unconfirmed txs we download against the consensus rules

## [v0.8.0] - [v0.7.0]

### Wallet
- Added an option that must be explicitly enabled to allow signing using non-`SIGHASH_ALL` sighashes (#350)
#### Changed
`get_address` now returns an `AddressInfo` struct that includes the index and derefs to `Address`.

## [v0.7.0] - [v0.6.0]

### Policy
#### Changed
Removed `fill_satisfaction` method in favor of enum parameter in `extract_policy` method

#### Added
Timelocks are considered (optionally) in building the `satisfaction` field

### Wallet

- Changed `Wallet::{sign, finalize_psbt}` now take a `&mut psbt` rather than consuming it.
- Require and validate `non_witness_utxo` for SegWit signatures by default, can be adjusted with `SignOptions`
- Replace the opt-in builder option `force_non_witness_utxo` with the opposite `only_witness_utxo`. From now on we will provide the `non_witness_utxo`, unless explicitly asked not to.

## [v0.6.0] - [v0.5.1]

### Misc
#### Changed
- New minimum supported rust version is 1.46.0
- Changed `AnyBlockchainConfig` to use serde tagged representation.

### Descriptor
#### Added
- Added ability to analyze a `PSBT` to check which and how many signatures are already available

### Wallet
#### Changed
- `get_new_address()` refactored to `get_address(AddressIndex::New)` to support different `get_address()` index selection strategies

#### Added
- Added `get_address(AddressIndex::LastUnused)` which returns the last derived address if it has not been used or if used in a received transaction returns a new address
- Added `get_address(AddressIndex::Peek(u32))` which returns a derived address for a specified descriptor index but does not change the current index
- Added `get_address(AddressIndex::Reset(u32))` which returns a derived address for a specified descriptor index and resets current index to the given value
- Added `get_psbt_input` to create the corresponding psbt input for a local utxo.

#### Fixed
- Fixed `coin_select` calculation for UTXOs where `value < fee` that caused over-/underflow errors.

## [v0.5.1] - [v0.5.0]

### Misc
#### Changed
- Pin `hyper` to `=0.14.4` to make it compile on Rust 1.45

## [v0.5.0] - [v0.4.0]

### Misc
#### Changed
- Updated `electrum-client` to version `0.7`

### Wallet
#### Changed
- `FeeRate` constructors `from_sat_per_vb` and `default_min_relay_fee` are now `const` functions

## [v0.4.0] - [v0.3.0]

### Keys
#### Changed
- Renamed `DerivableKey::add_metadata()` to `DerivableKey::into_descriptor_key()`
- Renamed `ToDescriptorKey::to_descriptor_key()` to `IntoDescriptorKey::into_descriptor_key()`
#### Added
- Added an `ExtendedKey` type that is an enum of `bip32::ExtendedPubKey` and `bip32::ExtendedPrivKey`
- Added `DerivableKey::into_extended_key()` as the only method that needs to be implemented

### Misc
#### Removed
- Removed the `parse_descriptor` example, since it wasn't demonstrating any bdk-specific API anymore.
#### Changed
- Updated `bitcoin` to `0.26`, `miniscript` to `5.1` and `electrum-client` to `0.6`
#### Added
- Added support for the `signet` network (issue #62)
- Added a function to get the version of BDK at runtime

### Wallet
#### Changed
- Removed the explicit `id` argument from `Wallet::add_signer()` since that's now part of `Signer` itself
- Renamed `ToWalletDescriptor::to_wallet_descriptor()` to `IntoWalletDescriptor::into_wallet_descriptor()`

### Policy
#### Changed
- Removed unneeded `Result<(), PolicyError>` return type for `Satisfaction::finalize()`
- Removed the `TooManyItemsSelected` policy error (see commit message for more details)

## [v0.3.0] - [v0.2.0]

### Descriptor
#### Changed
- Added an alias `DescriptorError` for `descriptor::error::Error`
- Changed the error returned by `descriptor!()` and `fragment!()` to `DescriptorError`
- Changed the error type in `ToWalletDescriptor` to `DescriptorError`
- Improved checks on descriptors built using the macros

### Blockchain
#### Changed
- Remove `BlockchainMarker`, `OfflineClient` and `OfflineWallet` in favor of just using the unit
  type to mark for a missing client.
- Upgrade `tokio` to `1.0`.

### Transaction Creation Overhaul

The `TxBuilder` is now created from the `build_tx` or `build_fee_bump` functions on wallet and the
final transaction is created by calling `finish` on the builder.

- Removed `TxBuilder::utxos` in favor of `TxBuilder::add_utxos`
- Added `Wallet::build_tx` to replace `Wallet::create_tx`
- Added `Wallet::build_fee_bump` to replace `Wallet::bump_fee`
- Added `Wallet::get_utxo`
- Added `Wallet::get_descriptor_for_keychain`

### `add_foreign_utxo`

- Renamed `UTXO` to `LocalUtxo`
- Added `WeightedUtxo` to replace floating `(UTXO, usize)`.
- Added `Utxo` enum to incorporate both local utxos and foreign utxos
- Added `TxBuilder::add_foreign_utxo` which allows adding a utxo external to the wallet.

### CLI
#### Changed
- Remove `cli.rs` module, `cli-utils` feature and `repl.rs` example; moved to new [`bdk-cli`](https://github.com/bitcoindevkit/bdk-cli) repository

## [v0.2.0] - [0.1.0-beta.1]

### Project
#### Added
- Add CONTRIBUTING.md
- Add a Discord badge to the README
- Add code coverage github actions workflow
- Add scheduled audit check in CI
- Add CHANGELOG.md

#### Changed
- Rename the library to `bdk`
- Rename `ScriptType` to `KeychainKind`
- Prettify README examples on github
- Change CI to github actions
- Bump rust-bitcoin to 0.25, fix Cargo dependencies
- Enable clippy for stable and tests by default
- Switch to "mainline" rust-miniscript
- Generate a different cache key for every CI job
- Fix to at least bitcoin ^0.25.2

#### Fixed
- Fix or ignore clippy warnings for all optional features except compact_filters
- Pin cc version because last breaks rocksdb build

### Blockchain
#### Added
- Add a trait to create `Blockchain`s from a configuration
- Add an `AnyBlockchain` enum to allow switching at runtime
- Document `AnyBlockchain` and `ConfigurableBlockchain`
- Use our Instant struct to be compatible with wasm
- Make esplora call in parallel
- Allow to set concurrency in Esplora config and optionally pass it in repl

#### Fixed
- Fix receiving a coinbase using Electrum/Esplora
- Use proper type for EsploraHeader, make conversion to BlockHeader infallible
- Eagerly unwrap height option, save one collect

#### Changed
- Simplify the architecture of blockchain traits
- Improve sync
- Remove unused varaint HeaderParseFail

### CLI
#### Added
- Conditionally remove cli args according to enabled feature

#### Changed
- Add max_addresses param in sync
- Split the internal and external policy paths

### Database
#### Added
- Add `AnyDatabase` and `ConfigurableDatabase` traits

### Descriptor
#### Added
- Add a macro to write descriptors from code
- Add descriptor templates, add `DerivableKey`
- Add ToWalletDescriptor trait tests
- Add support for `sortedmulti` in `descriptor!`
- Add ExtractPolicy trait tests
- Add get_checksum tests, cleanup tests
- Add descriptor macro tests

#### Changes
- Improve the descriptor macro, add traits for key and descriptor types

#### Fixes
- Fix the recovery of a descriptor given a PSBT

### Keys
#### Added
- Add BIP39 support
- Take `ScriptContext` into account when converting keys
- Add a way to restrict the networks in which keys are valid
- Add a trait for keys that can be generated
- Fix entropy generation
- Less convoluted entropy generation
- Re-export tiny-bip39
- Implement `GeneratableKey` trait for `bitcoin::PrivateKey`
- Implement `ToDescriptorKey` trait for `GeneratedKey`
- Add a shortcut to generate keys with the default options

#### Fixed
- Fix all-keys and cli-utils tests

### Wallet
#### Added
- Allow to define static fees for transactions Fixes #137
- Merging two match expressions for fee calculation
- Incorporate RBF rules into utxo selection function
- Add Branch and Bound coin selection
- Add tests for BranchAndBoundCoinSelection::coin_select
- Add tests for BranchAndBoundCoinSelection::bnb
- Add tests for BranchAndBoundCoinSelection::single_random_draw
- Add test that shwpkh populates witness_utxo
- Add witness and redeem scripts to PSBT outputs
- Add an option to include `PSBT_GLOBAL_XPUB`s in PSBTs
- Eagerly finalize inputs

#### Changed
- Use collect to avoid iter unwrapping Options
- Make coin_select take may/must use utxo lists
- Improve `CoinSelectionAlgorithm`
- Refactor `Wallet::bump_fee()`
- Default to SIGHASH_ALL if not specified
- Replace ChangeSpendPolicy::filter_utxos with a predicate
- Make 'unspendable' into a HashSet
- Stop implicitly enforcing manaul selection by .add_utxo
- Rename DumbCS to LargestFirstCoinSelection
- Rename must_use_utxos to required_utxos
- Rename may_use_utxos to optional_uxtos
- Rename get_must_may_use_utxos to preselect_utxos
- Remove redundant Box around address validators
- Remove redundant Box around signers
- Make Signer and AddressValidator Send and Sync
- Split `send_all` into `set_single_recipient` and `drain_wallet`
- Use TXIN_DEFAULT_WEIGHT constant in coin selection
- Replace `must_use` with `required` in coin selection
- Take both spending policies into account in create_tx
- Check last derivation in cache to avoid recomputation
- Use the branch-and-bound cs by default
- Make coin_select return UTXOs instead of TxIns
- Build output lookup inside complete transaction
- Don't wrap SignersContainer arguments in Arc
- More consistent references with 'signers' variables

#### Fixed
- Fix signing for `ShWpkh` inputs
- Fix the recovery of a descriptor given a PSBT

### Examples
#### Added
- Support esplora blockchain source in repl

#### Changed
- Revert back the REPL example to use Electrum
- Remove the `magic` alias for `repl`
- Require esplora feature for repl example

#### Security
- Use dirs-next instead of dirs since the latter is unmantained

## [0.1.0-beta.1] - 2020-09-08

### Blockchain
#### Added
- Lightweight Electrum client with SSL/SOCKS5 support
- Add a generalized "Blockchain" interface
- Add Error::OfflineClient
- Add the Esplora backend
- Use async I/O in the various blockchain impls
- Compact Filters blockchain implementation
- Add support for Tor
- Impl OnlineBlockchain for types wrapped in Arc

### Database
#### Added
- Add a generalized database trait and a Sled-based implementation
- Add an in-memory database

### Descriptor
#### Added
- Wrap Miniscript descriptors to support xpubs
- Policy and contribution
- Transform a descriptor into its "public" version
- Use `miniscript::DescriptorPublicKey`

### Macros
#### Added
- Add a feature to enable the async interface on non-wasm32 platforms

### Wallet
#### Added
- Wallet logic
- Add `assume_height_reached` in PSBTSatisfier
- Add an option to change the assumed current height
- Specify the policy branch with a map
- Add a few commands to handle psbts
- Add hd_keypaths to outputs
- Add a `TxBuilder` struct to simplify `create_tx()`'s interface
- Abstract coin selection in a separate trait
- Refill the address pool whenever necessary
- Implement the wallet import/export format from FullyNoded
- Add a type convert fee units, add `Wallet::estimate_fee()`
- TxOrdering, shuffle/bip69 support
- Add RBF and custom versions in TxBuilder
- Allow limiting the use of internal utxos in TxBuilder
- Add `force_non_witness_utxo()` to TxBuilder
- RBF and add a few tests
- Add AddressValidators
- Add explicit ordering for the signers
- Support signing the whole tx instead of individual inputs
- Create a PSBT signer from an ExtendedDescriptor

### Examples
#### Added
- Add REPL broadcast command
- Add a miniscript compiler CLI
- Expose list_transactions() in the REPL
- Use `MemoryDatabase` in the compiler example
- Make the REPL return JSON

[unreleased]: https://github.com/bitcoindevkit/bdk/compare/v0.11.0...HEAD
[0.1.0-beta.1]: https://github.com/bitcoindevkit/bdk/compare/96c87ea5...0.1.0-beta.1
[v0.2.0]: https://github.com/bitcoindevkit/bdk/compare/0.1.0-beta.1...v0.2.0
[v0.3.0]: https://github.com/bitcoindevkit/bdk/compare/v0.2.0...v0.3.0
[v0.4.0]: https://github.com/bitcoindevkit/bdk/compare/v0.3.0...v0.4.0
[v0.5.0]: https://github.com/bitcoindevkit/bdk/compare/v0.4.0...v0.5.0
[v0.5.1]: https://github.com/bitcoindevkit/bdk/compare/v0.5.0...v0.5.1
[v0.6.0]: https://github.com/bitcoindevkit/bdk/compare/v0.5.1...v0.6.0
[v0.7.0]: https://github.com/bitcoindevkit/bdk/compare/v0.6.0...v0.7.0
[v0.8.0]: https://github.com/bitcoindevkit/bdk/compare/v0.7.0...v0.8.0
[v0.9.0]: https://github.com/bitcoindevkit/bdk/compare/v0.8.0...v0.9.0
[v0.10.0]: https://github.com/bitcoindevkit/bdk/compare/v0.9.0...v0.10.0
[v0.11.0]: https://github.com/bitcoindevkit/bdk/compare/v0.10.0...v0.11.0
[v0.12.0]: https://github.com/bitcoindevkit/bdk/compare/v0.11.0...v0.12.0
[v0.13.0]: https://github.com/bitcoindevkit/bdk/compare/v0.12.0...v0.13.0
[v0.14.0]: https://github.com/bitcoindevkit/bdk/compare/v0.13.0...v0.14.0
[v0.15.0]: https://github.com/bitcoindevkit/bdk/compare/v0.14.0...v0.15.0
[v0.16.0]: https://github.com/bitcoindevkit/bdk/compare/v0.15.0...v0.16.0<|MERGE_RESOLUTION|>--- conflicted
+++ resolved
@@ -6,12 +6,9 @@
 
 ## [Unreleased]
 
-<<<<<<< HEAD
+- Pin tokio dependency version to ~1.14 to prevent errors due to their new MSRV 1.49.0
 - Removed default verification from `wallet::sync`. sync-time verification is added in `script_sync` and is activated by `verify` feature flag.
 - `verify` flag removed from `TransactionDetails`.
-=======
-- Pin tokio dependency version to ~1.14 to prevent errors due to their new MSRV 1.49.0
->>>>>>> 760a6ca1
 
 ## [v0.16.0] - [v0.15.0]
 
